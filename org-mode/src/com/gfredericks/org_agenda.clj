--- conflicted
+++ resolved
@@ -35,14 +35,9 @@
 
 (defn parse-org-datetime
   [s]
-<<<<<<< HEAD
-  (if-let [[_ d t] (re-matches org-timestamp-regex s)]
+  (if-let [[_ _ d t] (re-matches org-timestamp-regex s)]
     (LocalDateTime/of (LocalDate/parse d) (LocalTime/parse t))
     (throw (ex-info "Bad arg to parse-org-datetime" {:arg s}))))
-=======
-  (let [[_ _ d t] (re-matches org-timestamp-regex s)]
-    (LocalDateTime/of (LocalDate/parse d) (LocalTime/parse t))))
->>>>>>> a4a505a1
 
 (defn parse-org-date-or-datetime
   [s]
