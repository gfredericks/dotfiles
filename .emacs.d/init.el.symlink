--- conflicted
+++ resolved
@@ -289,11 +289,7 @@
 
 (dolist (macro '(fresh conde run run* for-all for-map go go-loop
                  for> doseq> fn> defn> defprotocol> gen-for fnk
-<<<<<<< HEAD
-                 letfn> domonad))
-=======
-                 macrolet bg))
->>>>>>> abb88b69
+                 macrolet bg letfn> domonad))
   (put-clojure-indent macro 'defun))
 
 
