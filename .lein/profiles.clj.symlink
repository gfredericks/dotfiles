{:user      [{:plugins [[lein-kibit "0.0.8"]
                        [lein-pprint "1.1.1"]
                        [lein-try "0.4.1"]
                        [com.gfredericks/dot-slash "0.1.0"]
<<<<<<< HEAD
                        [lein-lein "0.1.0"]
=======
                        [lein-oneoff "0.3.1"]
>>>>>>> 3cb53c7f
                        #_[cider/cider-nrepl "0.7.0-SNAPSHOT"]]
              :dot-slash {:vars [[clojure.repl apropos doc pst source]
                                 [com.gfredericks.debug-repl break! unbreak!]
                                 [com.gfredericks.repl add-dep dir pp bg bg-deref]]}
              :repl-options {:nrepl-middleware
                             [com.gfredericks.debug-repl/wrap-debug-repl
                              #_cider.nrepl.middleware.classpath/wrap-classpath
                              #_cider.nrepl.middleware.complete/wrap-complete
                              #_cider.nrepl.middleware.info/wrap-info
                              #_cider.nrepl.middleware.inspect/wrap-inspect
                              #_cider.nrepl.middleware.stacktrace/wrap-stacktrace
                              #_cider.nrepl.middleware.trace/wrap-trace]}
              :dependencies [[com.gfredericks/clj-usage-graph "0.1.3"]
                             [com.gfredericks/debug-repl "0.0.1"]
                             [com.gfredericks/repl-utils "0.1.20"]]}
             ;; A mechanism for adding to the :user profile outside of this
             ;; dotfiles repo; to suppress warnings about the profile not
             ;; existing, add a file containing {} to
             ;; ~/.lein/profiles.d/local-user
             :local-user]
 :bytecode  {:plugins [[lein-nodisassemble "0.1.2"]]
             :repl-options
             {:init (do
                      (println "(use 'no.disassemble)")
                      (use 'no.disassemble))}}
 :slim      {:jvm-opts ["-Xmx250m"]}
 :slamhound {:dependencies [[slamhound "1.3.3"]]
             :aliases {"slamhound" ["run" "-m" "slam.hound"]}}
 :criterium {:dependencies [[criterium "0.4.3"]]
             :jvm-opts ^:replace []}}<|MERGE_RESOLUTION|>--- conflicted
+++ resolved
@@ -1,12 +1,9 @@
 {:user      [{:plugins [[lein-kibit "0.0.8"]
+                        [lein-lein "0.1.0"]
+                        [lein-oneoff "0.3.1"]
                         [lein-pprint "1.1.1"]
                         [lein-try "0.4.1"]
                         [com.gfredericks/dot-slash "0.1.0"]
-<<<<<<< HEAD
-                        [lein-lein "0.1.0"]
-=======
-                        [lein-oneoff "0.3.1"]
->>>>>>> 3cb53c7f
                         #_[cider/cider-nrepl "0.7.0-SNAPSHOT"]]
               :dot-slash {:vars [[clojure.repl apropos doc pst source]
                                  [com.gfredericks.debug-repl break! unbreak!]
