--- conflicted
+++ resolved
@@ -1,4 +1,3 @@
-<<<<<<< HEAD
 {:user      [;; temporary workaround for whyever `lein repl` starts with
              ;; an older version of tools.nrepl when there's no
              ;; project.clj
@@ -46,59 +45,13 @@
             ["with-profile"
              "+clojars-releases"
              "deploy-fork"]
-            }
+            "var-graph"
+            ["with-profile" "+clj-usage-graph" "lein" "run"
+             "-m" "com.gfredericks.clj-usage-graph/var-graph"]
+            "namespace-graph"
+            ["with-profile" "+clj-usage-graph" "lein" "run"
+             "-m" "com.gfredericks.clj-usage-graph/namespace-graph"]}
   :deploy-fork {:group-id-prefix "com.gfredericks.forks"}}
-=======
-{:user      [{:plugins [[lein-kibit "0.0.8"]
-                        [lein-lein "0.1.0"]
-                        [lein-oneoff "0.3.1"]
-                        [lein-pprint "1.1.1"]
-                        [com.palletops/lein-shorthand "0.4.0"]
-                        [cider/cider-nrepl "0.8.2"]
-                        [com.gfredericks/corncob-cigar "0.1.4"]]
-              :shorthand {. [clojure.repl/apropos clojure.repl/doc
-                             clojure.repl/pst clojure.repl/source
-                             com.gfredericks.debug-repl/break!
-                             com.gfredericks.debug-repl/unbreak!
-                             com.gfredericks.debug-repl/unbreak!!
-                             com.gfredericks.repl/add-dep
-                             com.gfredericks.repl/dir
-                             com.gfredericks.repl.mexpand/mexpand-all
-                             com.gfredericks.repl/pp
-                             com.gfredericks.repl/forever
-                             com.gfredericks.repl/locals
-                             com.gfredericks.repl/throw-locals
-                             com.gfredericks.repl.bg/bg
-                             com.gfredericks.repl.bg/bg-deref
-                             robert.hooke/add-hook
-                             robert.hooke/remove-hook]}
-              :repl-options {:nrepl-middleware
-                             [com.gfredericks.debug-repl/wrap-debug-repl]}
-              :dependencies [[com.gfredericks/debug-repl "0.0.6"]
-                             [robert/hooke "1.3.0"]
-                             [com.gfredericks/repl-utils "0.2.3"]
-                             [org.clojure/tools.nrepl "0.2.8"]]
-              :aliases {"dct" ["do" "clean," "test"]
-                        "try" ["with-profile" "+lein-try" "try"]
-                        "deploy-fork-clojars"
-                        ["with-profile"
-                         "+clojars-releases"
-                         "deploy-fork"]
-                        "var-graph"
-                        ["with-profile" "+clj-usage-graph" "lein" "run"
-                         "-m" "com.gfredericks.clj-usage-graph/var-graph"]
-                        "namespace-graph"
-                        ["with-profile" "+clj-usage-graph" "lein" "run"
-                         "-m" "com.gfredericks.clj-usage-graph/namespace-graph"]}
-              :deploy-fork {:group-id-prefix "com.gfredericks.forks"}}
-             :whidbey
-             :lib-dev
-             ;; A mechanism for adding to the :user profile outside of this
-             ;; dotfiles repo; to suppress warnings about the profile not
-             ;; existing, add a file containing {} to
-             ;; ~/.lein/profiles.d/local-user
-             :local-user]
->>>>>>> 0cdf23eb
  ;; temporary manual whidbey setup until the new :type dispatch stuff
  ;; is released
  :whidbey {:dependencies [[mvxcvi/whidbey "0.4.2" :exclusions [mvxcvi/puget]]
