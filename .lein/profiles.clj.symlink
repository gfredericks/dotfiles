--- conflicted
+++ resolved
@@ -25,13 +25,8 @@
                              [com.gfredericks.debug-repl/wrap-debug-repl]}
               :dependencies [[com.gfredericks/debug-repl "0.0.6"]
                              [robert/hooke "1.3.0"]
-<<<<<<< HEAD
-                             [com.gfredericks/repl-utils "0.2.2"]
+                             [com.gfredericks/repl-utils "0.2.3"]
                              [org.clojure/tools.nrepl "0.2.8"]]
-=======
-                             [com.gfredericks/repl-utils "0.2.3"]
-                             [org.clojure/tools.nrepl "0.2.7"]]
->>>>>>> 17ddd663
               :aliases {"dct" ["do" "clean," "test"]
                         "try" ["with-profile" "+lein-try" "try"]
                         "deploy-fork-clojars"
