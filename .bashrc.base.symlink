<<<<<<< HEAD
source /etc/profile.d/nix.sh
export PATH=$PATH:~/bin
=======
SELF=$(readlink -f $BASH_SOURCE)
MYBIN=`dirname $SELF`/bin
export PATH=$PATH:~/bin:$MYBIN
>>>>>>> 570aecc3

alias lsl="ls -l"
alias lsa="ls -a"
alias lsla="ls -la"
alias lslh="ls -lh"
alias wcl="wc -l"


# git shortcuts
alias gs="git status"
alias glg="git lg"
alias gl="git lg"
alias gc="git commit"
alias ga="git add"
alias gco="git checkout"
alias gd="git diff"
alias gr="git reset"
alias grh="git reset HEAD"
alias gpp="git pull && git push"

# Navigation
function ..(){ for ((j=${1:-1},i=0;i<j;i++));do builtin cd ..;done;}
alias ...='.. 2'
alias ....='.. 3'
alias .....='.. 4'
alias ......='.. 5'
alias cd-="cd -"

# What does this even do?
export LESS="-R"

alias txa="tmux attach -t"


mkcd(){ mkdir -p $1; cd $1; }
tmp(){ pushd `mktemp -d --tmpdir=/dev/shm`; }


# Prompt
parse_git_branch() {
    git branch 2> /dev/null | sed -e '/^[^*]/d' -e 's/* \(.*\)/ (\1)/'
}
PS1='[\[\033[01;32m\]\u@\h:\[\033[01;34m\]\w\[\033[00m\]\[\033[01;32m\]$(parse_git_branch)\[\033[00m\]]\$ '


# Assemble ssh config from components
cat ~/.ssh/config.* > ~/.ssh/config<|MERGE_RESOLUTION|>--- conflicted
+++ resolved
@@ -1,11 +1,8 @@
-<<<<<<< HEAD
 source /etc/profile.d/nix.sh
-export PATH=$PATH:~/bin
-=======
+
 SELF=$(readlink -f $BASH_SOURCE)
 MYBIN=`dirname $SELF`/bin
 export PATH=$PATH:~/bin:$MYBIN
->>>>>>> 570aecc3
 
 alias lsl="ls -l"
 alias lsa="ls -a"
